--- conflicted
+++ resolved
@@ -57,12 +57,9 @@
   def uploadPackages(
       knownSince: Instant,
       sourceDescription: Option[String],
-<<<<<<< HEAD
       payload: List[Archive],
       submissionId: SubmissionId,
       participantId: ParticipantId): Future[SubmissionResult]
-=======
-      payload: List[Archive]): Future[UploadPackagesResult]
 
   // Configuration management
   def publishConfiguration(
@@ -71,7 +68,6 @@
       config: Configuration
   ): Future[SubmissionResult]
 
->>>>>>> d3d68910
 }
 
 /** Defines all the functionalities a Ledger needs to provide */
@@ -107,13 +103,13 @@
 
   def getLfPackage(packageId: PackageId): Future[Option[Ast.Package]]
 
-<<<<<<< HEAD
+
   def lookupPackageUploadEntry(submissionId: SubmissionId): Future[Option[PackageUploadLedgerEntry]]
-=======
+
   // Configuration management
   def lookupLedgerConfiguration(): Future[Option[Configuration]]
   def configurationEntries(offset: Option[Long]): Source[(Long, ConfigurationEntry), NotUsed]
->>>>>>> d3d68910
+
 }
 
 object Ledger {
@@ -136,14 +132,8 @@
       timeProvider: TimeProvider,
       acs: InMemoryActiveLedgerState,
       packages: InMemoryPackageStore,
-<<<<<<< HEAD
-      ledgerEntries: ImmArray[LedgerEntryOrBump],
-      partyAllocationEntries: ImmArray[PartyAllocationLedgerEntry]): Ledger =
-    new InMemoryLedger(ledgerId, timeProvider, acs, packages, ledgerEntries, partyAllocationEntries)
-=======
       ledgerEntries: ImmArray[LedgerEntryOrBump]): Ledger =
     new InMemoryLedger(ledgerId, participantId, timeProvider, acs, packages, ledgerEntries)
->>>>>>> d3d68910
 
   /**
     * Creates a JDBC backed ledger
